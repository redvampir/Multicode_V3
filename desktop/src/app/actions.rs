use std::collections::HashSet;
use std::path::PathBuf;

use iced::futures::stream;
use iced::{event, subscription, Application, Command, Element, Subscription, Theme};
use tokio::sync::broadcast;

use super::events::Message;
use super::{AppTheme, CreateTarget, EditorMode, MulticodeApp, Screen, UserSettings, ViewMode};
use multicode_core::{parse_blocks, BlockInfo};

impl Application for MulticodeApp {
    type Executor = iced::executor::Default;
    type Message = Message;
    type Theme = Theme;
    type Flags = Option<PathBuf>;

    fn new(flags: Option<PathBuf>) -> (Self, Command<Message>) {
        let mut settings = UserSettings::load();
        if let Some(path) = flags {
            settings.add_recent_folder(path);
        }
        let (sender, _) = broadcast::channel(100);
        let fav_files = settings.favorites.clone();
        let block_favorites = settings.block_favorites.clone();

        let (screen, view_mode) = if let Some(path) = settings.last_folders.first().cloned() {
            match settings.editor_mode {
                EditorMode::Text => (Screen::TextEditor { root: path }, ViewMode::Code),
                EditorMode::Visual => (Screen::VisualEditor { root: path }, ViewMode::Schema),
                EditorMode::Split => (Screen::Split { root: path }, ViewMode::Split),
            }
        } else {
            (Screen::ProjectPicker, ViewMode::Code)
        };

        let mut app = MulticodeApp {
            screen,
            view_mode,
            files: Vec::new(),
            tabs: Vec::new(),
            active_tab: None,
            search_term: String::new(),
            replace_term: String::new(),
            search_results: Vec::new(),
            show_search_panel: false,
            current_match: None,
            new_file_name: String::new(),
            new_directory_name: String::new(),
            create_target: CreateTarget::File,
            rename_file_name: String::new(),
            search_query: String::new(),
            favorites: fav_files,
            query: String::new(),
            show_command_palette: false,
            log: Vec::new(),
            project_search_results: Vec::new(),
            goto_line: None,
            show_terminal: false,
            terminal_cmd: String::new(),
            terminal_child: None,
            show_terminal_help: false,
            sender,
            settings,
            expanded_dirs: HashSet::new(),
            context_menu: None,
            selected_path: None,
            show_create_file_confirm: false,
            show_delete_confirm: false,
            pending_action: None,
            hotkey_capture: None,
            shortcut_capture: None,
            settings_warning: None,
            loading: false,
            diff_error: None,
            show_meta_dialog: false,
            meta_tags: String::new(),
            meta_links: String::new(),
            meta_comment: String::new(),
            autocomplete: None,
            show_meta_panel: false,
            tab_drag: None,
            palette: load_palette(),
            show_block_palette: false,
            palette_query: String::new(),
            palette_drag: None,
<<<<<<< HEAD
            block_favorites,
=======
>>>>>>> a6569fb4
        };

        let cmd = match &app.screen {
            Screen::TextEditor { root }
            | Screen::VisualEditor { root }
            | Screen::Split { root } => {
                let mut cmds = vec![app.load_files(root.clone())];
                if let Some(entry) = app.settings.default_entry.clone() {
                    cmds.push(app.handle_message(Message::SelectFile(entry)));
                }
                Command::batch(cmds)
            }
            _ => Command::none(),
        };

        (app, cmd)
    }

    fn title(&self) -> String {
        String::from("Multicode Desktop")
    }

    fn update(&mut self, message: Message) -> Command<Message> {
        self.handle_message(message)
    }

    fn subscription(&self) -> Subscription<Message> {
        if matches!(
            self.screen,
            Screen::TextEditor { .. } | Screen::VisualEditor { .. } | Screen::Split { .. }
        ) {
            let rx = self.sender.subscribe();
            let core = subscription::run_with_id(
                "core-events",
                stream::unfold(rx, |mut rx| async {
                    match rx.recv().await {
                        Ok(ev) => Some((Message::CoreEvent(ev), rx)),
                        Err(_) => None,
                    }
                }),
            );
            let events = event::listen().map(Message::IcedEvent);
            Subscription::batch([core, events])
        } else {
            Subscription::none()
        }
    }

    fn theme(&self) -> Theme {
        match self.settings.theme {
            AppTheme::Light => Theme::Light,
            AppTheme::Dark => Theme::Dark,
            AppTheme::HighContrast => Theme::Dark,
        }
    }

    fn view(&self) -> Element<Message> {
        self.render()
    }
}

fn load_palette() -> Vec<BlockInfo> {
    let src = r#"
fn add(a: i32, b: i32) -> i32 { a + b }
fn mul(a: i32, b: i32) -> i32 { a * b }
"#;
    parse_blocks(src.to_string(), "rust".into()).unwrap_or_default()
}<|MERGE_RESOLUTION|>--- conflicted
+++ resolved
@@ -84,10 +84,10 @@
             show_block_palette: false,
             palette_query: String::new(),
             palette_drag: None,
-<<<<<<< HEAD
+
             block_favorites,
-=======
->>>>>>> a6569fb4
+
+
         };
 
         let cmd = match &app.screen {
